--- conflicted
+++ resolved
@@ -12,7 +12,6 @@
 	"github.com/globocom/tsuru/db"
 	fsTesting "github.com/globocom/tsuru/fs/testing"
 	"io"
-	"io/ioutil"
 	"launchpad.net/goamz/s3/s3test"
 	. "launchpad.net/gocheck"
 	"os"
@@ -23,25 +22,12 @@
 func Test(t *testing.T) { TestingT(t) }
 
 type S struct {
-<<<<<<< HEAD
-	session    *mgo.Session
-	team       auth.Team
-	user       *auth.User
-	gitRoot    string
-	tmpdir     string
-	rfs        *fsTesting.RecordingFs
-	tokenBody  []byte
-	oldAuthUrl string
-=======
-	team        auth.Team
-	user        *auth.User
-	gitRoot     string
-	gitosisBare string
-	gitosisRepo string
-	rfs         *fsTesting.RecordingFs
-	iamServer   *iamtest.Server
-	s3Server    *s3test.Server
->>>>>>> 7a43fedb
+	team      auth.Team
+	user      *auth.User
+	gitRoot   string
+	rfs       *fsTesting.RecordingFs
+	iamServer *iamtest.Server
+	s3Server  *s3test.Server
 }
 
 var _ = Suite(&S{})
@@ -96,28 +82,17 @@
 }
 
 func (s *S) TearDownSuite(c *C) {
-<<<<<<< HEAD
-=======
 	defer s.s3Server.Quit()
 	defer s.iamServer.Quit()
-	defer s.tearDownGitosis(c)
->>>>>>> 7a43fedb
 	defer db.Session.Close()
 	db.Session.Apps().Database.DropDatabase()
 	fsystem = nil
 }
 
 func (s *S) TearDownTest(c *C) {
-<<<<<<< HEAD
-	config.Set("nova:auth-url", s.oldAuthUrl)
-	_, err := db.Session.Apps().RemoveAll(nil)
-	c.Assert(err, IsNil)
-=======
-	defer s.deleteGitosisConf(c)
 	close(env)
 	env = make(chan message, chanSize)
 	go collectEnvVars()
->>>>>>> 7a43fedb
 }
 
 func (s *S) getTestData(p ...string) io.ReadCloser {
